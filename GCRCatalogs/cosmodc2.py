"""
CosmoDC2 galaxy catalog class.
"""
from __future__ import division
import os
import re
from itertools import product
from functools import partial
import warnings
from distutils.version import StrictVersion # pylint: disable=no-name-in-module,import-error
import numpy as np
import h5py
from astropy.cosmology import FlatLambdaCDM
from GCR import BaseGenericCatalog
from .utils import md5, first

__all__ = ['CosmoDC2GalaxyCatalog', 'UMGalaxyCatalog']
__version__ = '1.0.0'


def _calc_weighted_size(size1, size2, lum1, lum2):
    return ((size1*lum1) + (size2*lum2)) / (lum1+lum2)


def _calc_weighted_size_minor(size1, size2, lum1, lum2, ell):
    size = _calc_weighted_size(size1, size2, lum1, lum2)
    return size * (1.0 - ell) / (1.0 + ell)


def _calc_conv(mag, shear1, shear2):
    slct = mag < 0.2
    mag_corr = np.copy(mag)
    mag_corr[slct] = 1.0 # manually changing the values for when magnification is near zero.
    conv = 1.0 - np.sqrt(1.0/mag_corr + shear1**2 + shear2**2)
    return conv


def _calc_mag(conv, shear1, shear2):
    mag = 1.0/((1.0 - conv)**2 - shear1**2 - shear2**2)
    return mag


def _calc_Rv(lum_v, lum_v_dust, lum_b, lum_b_dust):
    with np.errstate(divide='ignore', invalid='ignore'):
        v = lum_v_dust/lum_v
        b = lum_b_dust/lum_b
        bv = b/v
        Rv = np.log10(v) / np.log10(bv)
        Rv[(v == 1) & (b == 1)] = 1.0
        Rv[v == b] = np.nan
        return Rv


def _calc_Av(lum_v, lum_v_dust):
    with np.errstate(divide='ignore', invalid='ignore'):
        Av = -2.5*(np.log10(lum_v_dust/lum_v))
        Av[lum_v_dust == 0] = np.nan
        return Av


def _gen_position_angle(size_reference):
    # pylint: disable=protected-access
    size = size_reference.size
    if not hasattr(_gen_position_angle, "_pos_angle") or _gen_position_angle._pos_angle.size != size:
        _gen_position_angle._pos_angle = np.random.RandomState(123497).uniform(0, 180, size)
    return _gen_position_angle._pos_angle


def _calc_ellipticity_1(ellipticity):
    # position angle using ellipticity as reference for the size or
    # the array. The angle is converted from degrees to radians
    pos_angle = _gen_position_angle(ellipticity)*np.pi/180.0
    # use the correct conversion for ellipticity 1 from ellipticity
    # and position angle
    return ellipticity*np.cos(2.0*pos_angle)


def _calc_ellipticity_2(ellipticity):
    # position angle using ellipticity as reference for the size or
    # the array. The angle is converted from degrees to radians
    pos_angle = _gen_position_angle(ellipticity)*np.pi/180.0
    # use the correct conversion for ellipticity 2 from ellipticity
    # and position angle
    return ellipticity*np.sin(2.0*pos_angle)


def _calc_lensed_magnitude(magnitude, magnification):
    magnification[magnification == 0] = 1.0
    return magnitude -2.5*np.log10(magnification)


def _add_to_native_quantity_collector(name, obj, collector):
    if isinstance(obj, h5py.Dataset):
        collector.add(name)


class BaseCosmoDC2Catalog(BaseGenericCatalog):
    """
    BaseCosmoDC2Catalog class for catalogs that have cosmoDC-like structures.
    """

    def _subclass_init(self, catalog_root_dir, catalog_filename_template, **kwargs):
        # pylint: disable=W0221
        if not os.path.isdir(catalog_root_dir):
            raise ValueError('Catalog directory {} does not exist'.format(catalog_root_dir))

        self._healpix_files = self._get_healpix_file_list(
            catalog_root_dir,
            catalog_filename_template,
            **kwargs
        )

        cosmology = kwargs.get('cosmology', {})
        cosmo_astropy_allowed = FlatLambdaCDM.__init__.__code__.co_varnames[1:]
        cosmo_astropy = {k: v for k, v in cosmology.items() if k in cosmo_astropy_allowed}
        self.cosmology = FlatLambdaCDM(**cosmo_astropy)
        for k, v in cosmology.items():
            if k not in cosmo_astropy_allowed:
                setattr(self.cosmology, k, v)

        self.version = kwargs.get('version', '0.0.0')
        if StrictVersion(__version__) < self.version:
            raise ValueError('Reader version {} is less than config version {} for'.format(__version__, self.version))

        self.lightcone = kwargs.get('lightcone', True)
        self._md5sum = kwargs.get('md5') or {}
        self.sky_area, self._native_quantities, self._quantity_info = self._process_metadata(**kwargs)
        self._quantity_modifiers = self._generate_quantity_modifiers()
        self._native_filter_quantities = {'healpix_pixel', 'redshift_block_lower'}

    def _get_group_names(self, fh): # pylint: disable=W0613
        return ['galaxyProperties']

    def _generate_native_quantity_list(self):
        return self._native_quantities

    @staticmethod
    def _generate_quantity_modifiers():
        return {}

    @staticmethod
    def _get_healpix_file_list(catalog_root_dir, catalog_filename_template, # pylint: disable=W0613
                               zlo=None, zhi=None, healpix_pixels=None,
                               check_file_list_complete=True, **kwargs):

        healpix_files = dict()
        fname_pattern = catalog_filename_template.format(r'(\d)', r'(\d)', r'(\d+)')
        for f in sorted(os.listdir(catalog_root_dir)):
            m = re.match(fname_pattern, f)
            if m is None:
                continue

            zlo_this, zhi_this, hpx_this = tuple(map(int, m.groups()))

            # check if this file is needed
            if ((zlo is not None and zhi_this <= zlo) or
                (zhi is not None and zlo_this >= zhi) or
                (healpix_pixels is not None and hpx_this not in healpix_pixels)):
                continue

            healpix_files[(zlo_this, hpx_this)] = os.path.join(catalog_root_dir, f)

        if check_file_list_complete:
            if zlo is None:
                zlo = min(z for z, _ in healpix_files)
            if zhi is None:
                zhi = max(z for z, _ in healpix_files) + 1
            possible_hpx = list(set(hpx for _, hpx in healpix_files)) if healpix_pixels is None else healpix_pixels
            if not all(key in healpix_files for key in product(range(zlo, zhi), possible_hpx)):
                raise ValueError('Some catalog files are missing!')

        return healpix_files

    def _collect_native_quantities(self, fh, collect_info_dict=False):
        native_quantities = set()
        collect = partial(_add_to_native_quantity_collector, collector=native_quantities)
        group_name = first(self._get_group_names(fh))
        fh[group_name].visititems(collect)

        if collect_info_dict:
            quantity_info_dict = dict()
            modifier = lambda k, v: None if k == 'description' and v == b'None given' else v.decode()
            for quantity in native_quantities:
                quantity_info_dict[quantity] = {k: modifier(k, v) for k, v in fh[group_name][quantity].attrs.items()}
            return native_quantities, quantity_info_dict

        return native_quantities

    def _check_version(self, fh, file_name):
        # pylint: disable=E1101
        catalog_version = list()
        for version_label in ('Major', 'Minor', 'MinorMinor'):
            try:
                catalog_version.append(fh['/metaData/version' + version_label].value)
            except KeyError:
                break
        catalog_version = StrictVersion('.'.join(map(str, catalog_version or (0, 0))))
        config_version = StrictVersion(self.version)
        if config_version != catalog_version:
            raise ValueError('Catalog version {} does not match config version {} for healpix file {}'.format(catalog_version, config_version, file_name))

    def _check_md5(self, file_path):
        basename = os.path.basename(file_path)
        if basename in self._md5sum:
            if md5(file_path) != self._md5sum[basename]:
                raise ValueError('md5 sum does not match for healpix file {}'.format(basename))
        else:
            warnings.warn('No md5 sum specified in the config file for healpix file {}'.format(basename))

    def _check_cosmology(self, fh, file_name, atol):
        # pylint: disable=E1101
        for name_hdf5, name_astropy in (('H_0', 'h'), ('Omega_matter', 'Om0'), ('Omega_b', 'Ob0')):
            try:
                value_catalog = fh['metaData/{}'.format(name_hdf5)].value
            except KeyError:
                warnings.warn('missing cosmology {} in metadata for healpix file {}'.format(name_hdf5, file_name))
                continue
            if name_hdf5 == 'H_0':
                value_catalog /= 100.0
            value_config = getattr(self.cosmology, name_astropy)
            if abs(value_catalog - value_config) > atol:
                raise ValueError('Mismatch in cosmological parameters ({} should be {}, not {}) for healpix file {}'.format(name_hdf5, value_config, value_catalog, file_name))

    def _process_metadata(self, ensure_quantity_consistent=False, # pylint: disable=W0613
                          check_version=True, check_md5=True,
                          check_cosmology=True, cosmology_atol=1e-4, **kwargs):
        sky_area = dict()
        native_quantities = None
        quantity_info = None

        for (_, hpx_this), file_path in self._healpix_files.items():
            if check_md5:
                self._check_md5(file_path)

            file_name = os.path.basename(file_path)
            with h5py.File(file_path, 'r') as fh:
                if check_version:
                    self._check_version(fh, file_name)

                if check_cosmology:
                    self._check_cosmology(fh, file_name, cosmology_atol)

                # get sky area
                try:
                    sky_area_this = float(fh['metaData/skyArea'].value) # pylint: disable=E1101
                except KeyError:
                    sky_area_this = np.rad2deg(np.rad2deg(4.0*np.pi/768))
                if sky_area.get(hpx_this, 0) < sky_area_this:
                    sky_area[hpx_this] = sky_area_this

                # get native quantities
                if native_quantities is None or quantity_info is None:
                    native_quantities, quantity_info = self._collect_native_quantities(fh, collect_info_dict=True)
                elif (ensure_quantity_consistent and
                      native_quantities != self._collect_native_quantities(fh)):
                    raise ValueError('native quantities are not consistent among different files')

        sky_area = sum(sky_area.values())
        return sky_area, native_quantities, quantity_info

    def _iter_native_dataset(self, native_filters=None):
        for (zlo_this, hpx_this), file_path in self._healpix_files.items():
            d = {'healpix_pixel': hpx_this, 'redshift_block_lower': zlo_this}
            if native_filters is not None and not native_filters.check_scalar(d):
                continue
            with h5py.File(file_path, 'r') as fh:
                for group in self._get_group_names(fh):
                    # pylint: disable=E1101,W0640
                    yield lambda native_quantity: fh['{}/{}'.format(group, native_quantity)].value

    def _get_quantity_info_dict(self, quantity, default=None):
        q_mod = self.get_quantity_modifier(quantity)
        if callable(q_mod) or (isinstance(q_mod, (tuple, list)) and len(q_mod) > 1 and callable(q_mod[0])):
            warnings.warn('This value is composed of a function on native quantities. So we have no idea what the units are')
            return default
        return self._quantity_info.get(q_mod or quantity, default)


class CosmoDC2GalaxyCatalog(BaseCosmoDC2Catalog):
    """
    CosmoDC2 galaxy catalog class. Uses generic quantity and filter mechanisms
    defined by BaseGenericCatalog class.
    """

    def _generate_quantity_modifiers(self):
        quantity_modifiers = {
            'galaxy_id' :    'galaxyID',
            'ra':            'ra',
            'dec':           'dec',
            'ra_true':       'ra_true',
            'dec_true':      'dec_true',
            'redshift':      'redshift',
            'redshift_true': 'redshiftHubble',
            'shear_1':       'shear1',
            'shear_2':       (np.negative, 'shear2'),
            'shear_2_treecorr': (np.negative, 'shear2'),
            'shear_2_phosim':   'shear2',
            'convergence': (
                _calc_conv,
                'magnification',
                'shear1',
                'shear2',
            ),
            'magnification': (lambda mag: np.where(mag < 0.2, 1.0, mag), 'magnification'),
            'halo_id':       'uniqueHaloID',
            'halo_mass':     'hostHaloMass',
            'is_central':    (lambda x: x.astype(np.bool), 'isCentral'),
            'stellar_mass':  'totalMassStellar',
            'stellar_mass_disk':        'diskMassStellar',
            'stellar_mass_bulge':       'spheroidMassStellar',
            'size_disk_true':           'morphology/diskMajorAxisArcsec',
            'size_bulge_true':          'morphology/spheroidMajorAxisArcsec',
            'size_minor_disk_true':     'morphology/diskMinorAxisArcsec',
            'size_minor_bulge_true':    'morphology/spheroidMinorAxisArcsec',
            'position_angle_true':      (_gen_position_angle, 'morphology/positionAngle'),
            'sersic_disk':              'morphology/diskSersicIndex',
            'sersic_bulge':             'morphology/spheroidSersicIndex',
            'ellipticity_true':         'morphology/totalEllipticity',
            'ellipticity_1_true':       (_calc_ellipticity_1, 'morphology/totalEllipticity'),
            'ellipticity_2_true':       (_calc_ellipticity_2, 'morphology/totalEllipticity'),
            'ellipticity_disk_true':    'morphology/diskEllipticity',
            'ellipticity_1_disk_true':  (_calc_ellipticity_1, 'morphology/diskEllipticity'),
            'ellipticity_2_disk_true':  (_calc_ellipticity_2, 'morphology/diskEllipticity'),
            'ellipticity_bulge_true':   'morphology/spheroidEllipticity',
            'ellipticity_1_bulge_true': (_calc_ellipticity_1, 'morphology/spheroidEllipticity'),
            'ellipticity_2_bulge_true': (_calc_ellipticity_2, 'morphology/spheroidEllipticity'),
            'size_true': (
                _calc_weighted_size,
                'morphology/diskMajorAxisArcsec',
                'morphology/spheroidMajorAxisArcsec',
                'LSST_filters/diskLuminositiesStellar:LSST_r:rest',
                'LSST_filters/spheroidLuminositiesStellar:LSST_r:rest',
            ),
            'size_minor_true': (
                _calc_weighted_size_minor,
                'morphology/diskMajorAxisArcsec',
                'morphology/spheroidMajorAxisArcsec',
                'LSST_filters/diskLuminositiesStellar:LSST_r:rest',
                'LSST_filters/spheroidLuminositiesStellar:LSST_r:rest',
                'morphology/totalEllipticity',
            ),
            'bulge_to_total_ratio_i': (
                lambda x, y: x/(x+y),
                'SDSS_filters/spheroidLuminositiesStellar:SDSS_i:observed',
                'SDSS_filters/diskLuminositiesStellar:SDSS_i:observed',
            ),
            'A_v': (
                _calc_Av,
                'otherLuminosities/totalLuminositiesStellar:V:rest',
                'otherLuminosities/totalLuminositiesStellar:V:rest:dustAtlas',
            ),
            'A_v_disk': (
                _calc_Av,
                'otherLuminosities/diskLuminositiesStellar:V:rest',
                'otherLuminosities/diskLuminositiesStellar:V:rest:dustAtlas',
            ),
            'A_v_bulge': (
                _calc_Av,
                'otherLuminosities/spheroidLuminositiesStellar:V:rest',
                'otherLuminosities/spheroidLuminositiesStellar:V:rest:dustAtlas',
            ),
            'R_v': (
                _calc_Rv,
                'otherLuminosities/totalLuminositiesStellar:V:rest',
                'otherLuminosities/totalLuminositiesStellar:V:rest:dustAtlas',
                'otherLuminosities/totalLuminositiesStellar:B:rest',
                'otherLuminosities/totalLuminositiesStellar:B:rest:dustAtlas',
            ),
            'R_v_disk': (
                _calc_Rv,
                'otherLuminosities/diskLuminositiesStellar:V:rest',
                'otherLuminosities/diskLuminositiesStellar:V:rest:dustAtlas',
                'otherLuminosities/diskLuminositiesStellar:B:rest',
                'otherLuminosities/diskLuminositiesStellar:B:rest:dustAtlas',
            ),
            'R_v_bulge': (
                _calc_Rv,
                'otherLuminosities/spheroidLuminositiesStellar:V:rest',
                'otherLuminosities/spheroidLuminositiesStellar:V:rest:dustAtlas',
                'otherLuminosities/spheroidLuminositiesStellar:B:rest',
                'otherLuminosities/spheroidLuminositiesStellar:B:rest:dustAtlas',
            ),
            'position_x': 'x',
            'position_y': 'y',
            'position_z': 'z',
            'velocity_x': 'vx',
            'velocity_y': 'vy',
            'velocity_z': 'vz',
        }

        # add magnitudes
        for band in 'ugrizyY':
            if band != 'y' and band != 'Y':
                quantity_modifiers['mag_true_{}_sdss'.format(band)] = 'SDSS_filters/magnitude:SDSS_{}:observed:dustAtlas'.format(band)
                quantity_modifiers['Mag_true_{}_sdss_z0'.format(band)] = 'SDSS_filters/magnitude:SDSS_{}:rest:dustAtlas'.format(band)
                quantity_modifiers['mag_true_{}_sdss_no_host_extinction'.format(band)] = 'SDSS_filters/magnitude:SDSS_{}:observed'.format(band)
                quantity_modifiers['Mag_true_{}_sdss_z0_no_host_extinction'.format(band)] = 'SDSS_filters/magnitude:SDSS_{}:rest'.format(band)
            quantity_modifiers['mag_true_{}_lsst'.format(band)] = 'LSST_filters/magnitude:LSST_{}:observed:dustAtlas'.format(band.lower())
            quantity_modifiers['Mag_true_{}_lsst_z0'.format(band)] = 'LSST_filters/magnitude:LSST_{}:rest:dustAtlas'.format(band.lower())
            quantity_modifiers['mag_true_{}_lsst_no_host_extinction'.format(band)] = 'LSST_filters/magnitude:LSST_{}:observed'.format(band.lower())
            quantity_modifiers['Mag_true_{}_lsst_z0_no_host_extinction'.format(band)] = 'LSST_filters/magnitude:LSST_{}:rest'.format(band.lower())

        # add lensed magnitudes
        for band in 'ugrizyY':
            if band != 'y' and band != 'Y':
                quantity_modifiers['mag_{}_sdss'.format(band)] = (_calc_lensed_magnitude, 'SDSS_filters/magnitude:SDSS_{}:observed:dustAtlas'.format(band), 'magnification',)
                quantity_modifiers['mag_{}_sdss_no_host_extinction'.format(band)] = (_calc_lensed_magnitude, 'SDSS_filters/magnitude:SDSS_{}:observed'.format(band), 'magnification',)
            quantity_modifiers['mag_{}_lsst'.format(band)] = (_calc_lensed_magnitude, 'LSST_filters/magnitude:LSST_{}:observed:dustAtlas'.format(band.lower()), 'magnification',)
            quantity_modifiers['mag_{}_lsst_no_host_extinction'.format(band)] = (_calc_lensed_magnitude, 'LSST_filters/magnitude:LSST_{}:observed'.format(band.lower()), 'magnification',)

        # add SEDs
        translate_component_name = {'total': '', 'disk': '_disk', 'spheroid': '_bulge'}
        sed_re = re.compile(r'^SEDs/([a-z]+)LuminositiesStellar:SED_(\d+)_(\d+):rest((?::dustAtlas)?)$')
        for quantity in self._native_quantities:
            m = sed_re.match(quantity)
            if m is None:
                continue
            component, start, width, dust = m.groups()
            key = 'sed_{}_{}{}{}'.format(start, width, translate_component_name[component], '' if dust else '_no_host_extinction')
            quantity_modifiers[key] = quantity

        #FIXME: remove this section when these native quantity really exist.
        self._native_quantities.difference_update(set(q for q in self._native_quantities if (
            q.startswith('emissionLines/') or q.endswith('ContinuumLuminosity')
        )))

        version = StrictVersion(self.version)
        # make quantity modifiers work in older versions
<<<<<<< HEAD
        if version < StrictVersion('1.0'):
            quantity_modifiers['halo_id'] = 'UMachineNative/halo_id'

        # make quantity modifiers work in older versions
        if version < StrictVersion('0.2'):
=======
        if catalog_version < StrictVersion('0.4.6'):
            quantity_modifiers['halo_id'] = 'UMachineNative/halo_id'

        # make quantity modifiers work in older versions
        if catalog_version <= StrictVersion('0.2'):
>>>>>>> fb1d0c01
            quantity_modifiers['halo_id'] = 'hostHaloTag'

        return quantity_modifiers


class UMGalaxyCatalog(BaseCosmoDC2Catalog):
    """
    UM galaxy catalog class. Uses generic quantity and filter mechanisms
    defined by BaseGenericCatalog class.
    """
    def _get_group_names(self, fh):
        return [k for k in fh if k.isdigit()]

    @staticmethod
    def _generate_quantity_modifiers():
        quantity_modifiers = {
            'galaxy_id' :    'galaxy_id',
            'ra_true':       'ra',
            'dec_true':      'dec',
            'redshift_true': 'redshift',
            'halo_id':       'target_halo_id',
            'halo_mass':     'target_halo_mass',
            'stellar_mass':  'obs_sm',
            'position_x': 'x',
            'position_y': 'y',
            'position_z': 'z',
            'velocity_x': 'vx',
            'velocity_y': 'vy',
            'velocity_z': 'vz',
            'is_central': (lambda x: x == -1, 'upid'),
        }

        # add magnitudes
        for band in 'gri':
            quantity_modifiers['Mag_true_{}_sdss_z0'.format(band)] = 'restframe_extincted_sdss_abs_mag{}'.format(band)
            quantity_modifiers['Mag_true_{}_lsst_z0'.format(band)] = 'restframe_extincted_sdss_abs_mag{}'.format(band)

        return quantity_modifiers


class UMShearCatalog(UMGalaxyCatalog):
    """
    UM shear catalog class.
    """
    @staticmethod
    def _generate_quantity_modifiers():
        quantity_modifiers = {
            'ra': 'ra_lensed',
            'dec': 'dec_lensed',
            'convergence': 'conv',
            'magnification': (
                _calc_mag,
                'conv',
                'shear_1',
                'shear_2',
            ),
            'shear_2_treecorr': 'shear_2',
            'shear_2_phosim':   (np.negative, 'shear_2'),
            'shear_1':   'shear_1',
        }
        return quantity_modifiers<|MERGE_RESOLUTION|>--- conflicted
+++ resolved
@@ -424,21 +424,12 @@
             q.startswith('emissionLines/') or q.endswith('ContinuumLuminosity')
         )))
 
+        # make quantity modifiers work in older versions
         version = StrictVersion(self.version)
-        # make quantity modifiers work in older versions
-<<<<<<< HEAD
-        if version < StrictVersion('1.0'):
+        if version < StrictVersion('0.4.6'):
             quantity_modifiers['halo_id'] = 'UMachineNative/halo_id'
 
-        # make quantity modifiers work in older versions
-        if version < StrictVersion('0.2'):
-=======
-        if catalog_version < StrictVersion('0.4.6'):
-            quantity_modifiers['halo_id'] = 'UMachineNative/halo_id'
-
-        # make quantity modifiers work in older versions
-        if catalog_version <= StrictVersion('0.2'):
->>>>>>> fb1d0c01
+        if version <= StrictVersion('0.2'):
             quantity_modifiers['halo_id'] = 'hostHaloTag'
 
         return quantity_modifiers
