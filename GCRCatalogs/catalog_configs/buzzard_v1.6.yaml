subclass_name: buzzard.BuzzardGalaxyCatalog

catalog_root_dir: /global/projecta/projectdirs/lsst/groups/CS/Buzzard/Buzzard-0/addgalspostprocess
catalog_path_template:
    truth: truth_v1.6/Chinchilla-0_lensed.{}.fits

cosmology:
    H0: 70.0
    Om0: 0.286

halo_mass_def: vir
lightcone: true
<<<<<<< HEAD
sky_area : 10000.0
=======
sky_area : 10313.24
>>>>>>> 9177ebdb

creators: ['Joe DeRose', 'Risa Wechsler', 'Eli Rykoff', 'Matt Becker']
description: |
    Buzzard galaxy catalog v1.6 (realization 0).
    This is a 10,000-square-degree catalog created with the ADDGALS algorithm.
    It has galaxies down to 2 magnitudes fainter than projected DES Y5 magnitude limits.
    Read more at https://confluence.slac.stanford.edu/x/4o2bDQ<|MERGE_RESOLUTION|>--- conflicted
+++ resolved
@@ -3,6 +3,7 @@
 catalog_root_dir: /global/projecta/projectdirs/lsst/groups/CS/Buzzard/Buzzard-0/addgalspostprocess
 catalog_path_template:
     truth: truth_v1.6/Chinchilla-0_lensed.{}.fits
+    lsst : mags_v1.6/Chinchilla-0_LSST.{}.fits
 
 cosmology:
     H0: 70.0
@@ -10,11 +11,8 @@
 
 halo_mass_def: vir
 lightcone: true
-<<<<<<< HEAD
-sky_area : 10000.0
-=======
 sky_area : 10313.24
->>>>>>> 9177ebdb
+
 
 creators: ['Joe DeRose', 'Risa Wechsler', 'Eli Rykoff', 'Matt Becker']
 description: |
